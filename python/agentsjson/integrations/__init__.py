--- conflicted
+++ resolved
@@ -7,14 +7,10 @@
 from . import stripe
 from . import googlesheets
 from . import resend
-<<<<<<< HEAD
 from . import alpacamarketdata
 from . import alpacatrading
-
-__all__ = ["twitter", "giphy", "stripe", "googlesheets", "resend", "alpacamarketdata", "alpacatrading"]
-=======
 from . import hubspotcontacts
 from . import rootly
+from . import slack
 
-__all__ = ["twitter", "giphy", "stripe", "googlesheets", "resend", "hubspotcontacts", "rootly"]
->>>>>>> eba3343c
+__all__ = ["twitter", "giphy", "stripe", "googlesheets", "resend", "alpacamarketdata", "alpacatrading", "hubspotcontacts", "rootly", "slack"]
